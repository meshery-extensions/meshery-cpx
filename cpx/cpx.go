<<<<<<< HEAD
// Copyright Meshery Authors
=======
// Copyright Meshery Authors.
>>>>>>> 10217360
//
// Licensed under the Apache License, Version 2.0 (the "License");
// you may not use this file except in compliance with the License.
// You may obtain a copy of the License at
//
//     http://www.apache.org/licenses/LICENSE-2.0
//
// Unless required by applicable law or agreed to in writing, software
// distributed under the License is distributed on an "AS IS" BASIS,
// WITHOUT WARRANTIES OR CONDITIONS OF ANY KIND, either express or implied.
// See the License for the specific language governing permissions and
// limitations under the License.

package cpx

import (
	"bytes"
	"context"
	"fmt"
	"io"
	"io/ioutil"
	"net/http"
	"os"
	"os/exec"
	"path"
	"strings"
	"text/template"
	"time"

	"github.com/ghodss/yaml"
	"github.com/layer5io/meshery-cpx/meshes"
	"github.com/pkg/errors"
	"github.com/sirupsen/logrus"
	metav1 "k8s.io/apimachinery/pkg/apis/meta/v1"
	"k8s.io/apimachinery/pkg/apis/meta/v1/unstructured"
	"k8s.io/apimachinery/pkg/runtime"
	"k8s.io/apimachinery/pkg/runtime/schema"
)

const (
	hipsterShopCpxManifestsURL        = "https://raw.githubusercontent.com/GoogleCloudPlatform/microservices-demo/master/release/cpx-manifests.yaml"
	hipsterShopKubernetesManifestsURL = "https://raw.githubusercontent.com/GoogleCloudPlatform/microservices-demo/master/release/kubernetes-manifests.yaml"
)

var (
	kubeConfigGenerationScript = path.Join(os.Getenv("HOME"), "scripts/generate-kubeconfig.sh")
)

// CreateMeshInstance is called from UI
func (iClient *Client) CreateMeshInstance(_ context.Context, k8sReq *meshes.CreateMeshInstanceRequest) (*meshes.CreateMeshInstanceResponse, error) {
	var k8sConfig []byte
	contextName := ""
	if k8sReq != nil {
		k8sConfig = k8sReq.K8SConfig
		contextName = k8sReq.ContextName
	}
	logrus.Debugf("received k8sConfig: %s", k8sConfig)
	logrus.Debugf("received contextName: %s", contextName)

	ic, err := newClient(k8sConfig, contextName)
	if err != nil {
		err = errors.Wrapf(err, "unable to create a new cpx client")
		logrus.Error(err)
		return nil, err
	}
	iClient.k8sClientset = ic.k8sClientset
	iClient.k8sDynamicClient = ic.k8sDynamicClient
	iClient.eventChan = make(chan *meshes.EventsResponse, 100)
	iClient.config = ic.config
	if err = iClient.setKubeConfig(k8sConfig); err != nil {
		err = errors.Wrapf(err, "KUBECONFIG env var could not be set")
		logrus.Warn(err)
	}
	return &meshes.CreateMeshInstanceResponse{}, nil
}

func (iClient *Client) setKubeConfig(k8sConfig []byte) error {
	configDir := path.Join(os.TempDir(), "configdir")
	configFile := "config"
	var configPath string // /tmp/configdir/config
	var err error
	if len(k8sConfig) > 0 {
		logrus.Debugf("Outside cluster environment. Creating config file from provided k8sconfig \n")
		if configPath, err = iClient.createConfigFile(configDir, configFile, k8sConfig); err != nil {
			logrus.Debugf("Config file %s/%s could not be created", configDir, configFile)
			return err
		}
	} else {
		logrus.Debugf("in-Cluster environment. Generating config file using script \n")
		if configPath, err = iClient.generateInClusterKubeConfig(configDir, configFile); err != nil {
			logrus.Debugf("Cluster config could not be generated")
			return err
		}
	}
	if err = os.Setenv("KUBECONFIG", configPath); err != nil {
		logrus.Debugf("Could not set KUBECONFIG env variable")
		return nil
	}
	logrus.Debugf("KUBECONFIG: %s", os.Getenv("KUBECONFIG"))
	return nil
}

func (iClient *Client) createDir(configDir string) error {
	var _, err = os.Stat(configDir)
	if os.IsNotExist(err) {
		err = os.Mkdir(configDir, 0777)
		if err != nil {
			logrus.Debugf("Could not create the config directory %s", configDir)
			return err
		}
	}
	return nil
}

func (iClient *Client) createConfigFile(kubeConfigDir, configFile string, k8sConfig []byte) (string, error) {
	if err := iClient.createDir(kubeConfigDir); err != nil {
		err = errors.Wrapf(err, "unable to create kubeconfig directory")
		logrus.Error(err)
		return "", err
	}
	configPath := path.Join(kubeConfigDir, configFile)
	/* Write config to the file. If it already exists, then rewrite with new config */
	if err := ioutil.WriteFile(configPath, k8sConfig, 0644); err != nil {
		err = errors.Wrapf(err, "kube Config file could not be written")
		logrus.Error(err)
		return "", err
	}
	return configPath, nil
}

func (iClient *Client) generateInClusterKubeConfig(kubeConfigDir, configFile string) (string, error) {
	if err := iClient.createDir(kubeConfigDir); err != nil {
		err = errors.Wrapf(err, "unable to create kubeconfig directory")
		logrus.Error(err)
		return "", err
	}
	configPath := path.Join(kubeConfigDir, configFile)
	err := exec.Command("/bin/sh", kubeConfigGenerationScript, configPath).Run()
	if err != nil {
		err = errors.Wrapf(err, "unable to generate kubeconfig for in-cluster environment")
		logrus.Error(err)
		return "", err
	}
	return configPath, nil
}

func (iClient *Client) createResource(ctx context.Context, res schema.GroupVersionResource, data *unstructured.Unstructured) error {
	_, err := iClient.k8sDynamicClient.Resource(res).Namespace(data.GetNamespace()).Create(data, metav1.CreateOptions{})
	if err != nil {
		if strings.Contains(err.Error(), "already exists") {
			// 	if err1 := iClient.deleteResource(ctx, res, data); err1 != nil {

			// 	}
			return errors.Wrap(err, "resource already exists")
		}
		err = errors.Wrapf(err, "unable to create the requested resource, attempting operation without namespace")
		logrus.Warn(err)
		if _, err = iClient.k8sDynamicClient.Resource(res).Create(data, metav1.CreateOptions{}); err != nil {
			if strings.Contains(err.Error(), "already exists") {
				return errors.Wrap(err, "resource already exists")
			}
			err = errors.Wrapf(err, "unable to create the requested resource, attempting to update")
			logrus.Error(err)
			return err
		}
	}
	logrus.Infof("Created Resource of type: %s and name: %s", data.GetKind(), data.GetName())
	return nil
}

func (iClient *Client) deleteResource(ctx context.Context, res schema.GroupVersionResource, data *unstructured.Unstructured) error {
	if iClient.k8sDynamicClient == nil {
		return errors.New("mesh client has not been created")
	}

	if res.Resource == "namespaces" && data.GetName() == "default" { // skipping deletion of default namespace
		return nil
	}

	// in the case with deployments, have to scale it down to 0 first and then delete. . . or else RS and pods will be left behind
	if res.Resource == "deployments" {
		data1, err := iClient.getResource(ctx, res, data)
		if err != nil {
			return err
		}
		depl := data1.UnstructuredContent()
		spec1 := depl["spec"].(map[string]interface{})
		spec1["replicas"] = 0
		data1.SetUnstructuredContent(depl)
		if err = iClient.updateResource(ctx, res, data1); err != nil {
			return err
		}
	}

	err := iClient.k8sDynamicClient.Resource(res).Namespace(data.GetNamespace()).Delete(data.GetName(), &metav1.DeleteOptions{})
	if err != nil {
		err = errors.Wrapf(err, "unable to delete the requested resource, attempting operation without namespace")
		logrus.Warn(err)

		err := iClient.k8sDynamicClient.Resource(res).Delete(data.GetName(), &metav1.DeleteOptions{})
		if err != nil {
			err = errors.Wrapf(err, "unable to delete the requested resource")
			logrus.Error(err)
			return err
		}
	}
	logrus.Infof("Deleted Resource of type: %s and name: %s", data.GetKind(), data.GetName())
	return nil
}

func (iClient *Client) getResource(ctx context.Context, res schema.GroupVersionResource, data *unstructured.Unstructured) (*unstructured.Unstructured, error) {
	data1, err := iClient.k8sDynamicClient.Resource(res).Namespace(data.GetNamespace()).Get(data.GetName(), metav1.GetOptions{})
	if err != nil {
		err = errors.Wrap(err, "unable to retrieve the resource with a matching name, attempting operation without namespace")
		logrus.Warn(err)

		data1, err = iClient.k8sDynamicClient.Resource(res).Get(data.GetName(), metav1.GetOptions{})
		if err != nil {
			err = errors.Wrap(err, "unable to retrieve the resource with a matching name, while attempting to apply the config")
			logrus.Error(err)
			return nil, err
		}
	}
	logrus.Infof("Retrieved Resource of type: %s and name: %s", data.GetKind(), data.GetName())
	return data1, nil
}

func (iClient *Client) updateResource(ctx context.Context, res schema.GroupVersionResource, data *unstructured.Unstructured) error {
	if _, err := iClient.k8sDynamicClient.Resource(res).Namespace(data.GetNamespace()).Update(data, metav1.UpdateOptions{}); err != nil {
		if strings.Contains(err.Error(), "the server does not allow this method on the requested resource") {
			logrus.Error(err)
			return err
		}
		err = errors.Wrap(err, "unable to update resource with the given name, attempting operation without namespace")
		logrus.Warn(err)

		if _, err = iClient.k8sDynamicClient.Resource(res).Update(data, metav1.UpdateOptions{}); err != nil {
			if strings.Contains(err.Error(), "the server does not allow this method on the requested resource") {
				logrus.Error(err)
				return err
			}
			err = errors.Wrap(err, "unable to update resource with the given name, while attempting to apply the config")
			logrus.Error(err)
			return err
		}
	}
	logrus.Infof("Updated Resource of type: %s and name: %s", data.GetKind(), data.GetName())
	return nil
}

// MeshName just returns the name of the mesh the client is representing
func (iClient *Client) MeshName(context.Context, *meshes.MeshNameRequest) (*meshes.MeshNameResponse, error) {
	return &meshes.MeshNameResponse{Name: "Citrix Service Mesh"}, nil
}

func (iClient *Client) applyRulePayload(ctx context.Context, namespace string, newBytes []byte, delete, isCustomOp bool) error {
	if iClient.k8sDynamicClient == nil {
		return errors.New("mesh client has not been created")
	}
	// logrus.Debugf("received yaml bytes: %s", newBytes)
	jsonBytes, err := yaml.YAMLToJSON(newBytes)
	if err != nil {
		err = errors.Wrapf(err, "unable to convert yaml to json")
		logrus.Error(err)
		return err
	}
	// logrus.Debugf("created json: %s, length: %d", jsonBytes, len(jsonBytes))
	if len(jsonBytes) > 5 { // attempting to skip 'null' json
		data := &unstructured.Unstructured{}
		err = data.UnmarshalJSON(jsonBytes)
		if err != nil {
			err = errors.Wrapf(err, "unable to unmarshal json created from yaml")
			logrus.Error(err)
			return err
		}
		if data.IsList() {
			err = data.EachListItem(func(r runtime.Object) error {
				dataL, _ := r.(*unstructured.Unstructured)
				return iClient.executeRule(ctx, dataL, namespace, delete, isCustomOp)
			})
			return err
		}
		return iClient.executeRule(ctx, data, namespace, delete, isCustomOp)
	}
	return nil
}

func (iClient *Client) executeRule(ctx context.Context, data *unstructured.Unstructured, namespace string, delete, isCustomOp bool) error {
	// logrus.Debug("========================================================")
	// logrus.Debugf("Received data: %+#v", data)
	if namespace != "" {
		data.SetNamespace(namespace)
	}
	groupVersion := strings.Split(data.GetAPIVersion(), "/")
	logrus.Debugf("groupVersion: %v", groupVersion)
	var group, version string
	if len(groupVersion) == 2 {
		group = groupVersion[0]
		version = groupVersion[1]
	} else if len(groupVersion) == 1 {
		version = groupVersion[0]
	}

	kind := strings.ToLower(data.GetKind())
	switch kind {
	case "logentry":
		kind = "logentries"
	case "kubernetes":
		kind = "kuberneteses"
	case "podsecuritypolicy":
		kind = "podsecuritypolicies"
	case "serviceentry":
		kind = "serviceentries"
	default:
		kind += "s"
	}

	res := schema.GroupVersionResource{
		Group:    group,
		Version:  version,
		Resource: kind,
	}
	logrus.Debugf("Computed Resource: %+#v", res)

	if delete {
		return iClient.deleteResource(ctx, res, data)
	}
	trackRetry := 0
RETRY:
	if err := iClient.createResource(ctx, res, data); err != nil {
		if isCustomOp {
			if err := iClient.deleteResource(ctx, res, data); err != nil {
				return err
			}
			time.Sleep(time.Second)
			if err := iClient.createResource(ctx, res, data); err != nil {
				return err
			}
			// data1, err := iClient.getResource(ctx, res, data)
			// if err != nil {
			// 	return err
			// }
			// if err = iClient.updateResource(ctx, res, data1); err != nil {
			// 	return err
			// }
		} else {
			data1, err := iClient.getResource(ctx, res, data)
			if err != nil {
				return err
			}
			data.SetCreationTimestamp(data1.GetCreationTimestamp())
			data.SetGenerateName(data1.GetGenerateName())
			data.SetGeneration(data1.GetGeneration())
			data.SetSelfLink(data1.GetSelfLink())
			data.SetResourceVersion(data1.GetResourceVersion())
			// data.DeepCopyInto(data1)
			if err = iClient.updateResource(ctx, res, data); err != nil {
				if strings.Contains(err.Error(), "the server does not allow this method on the requested resource") {
					logrus.Info("attempting to delete resource. . . ")
					if deleteError := iClient.deleteResource(ctx, res, data); deleteError != nil {
						logrus.Error(deleteError)
					}
					trackRetry++
					if trackRetry <= 3 {
						goto RETRY
					} // else return error
				}
				return err
			}
			// return err
		}
	}
	return nil
}

func (iClient *Client) applyCpxCRDs(ctx context.Context, delete bool) error {
	crdYAMLs, err := iClient.getCRDsYAML()
	if err != nil {
		return err
	}
	logrus.Debug("processing crds. . .")
	for _, crdYAML := range crdYAMLs {
		if err := iClient.applyConfigChange(ctx, crdYAML, "", delete, false); err != nil {
			return err
		}
	}
	return nil
}

func (iClient *Client) labelNamespaceForAutoInjection(ctx context.Context, namespace string) error {
	ns := &unstructured.Unstructured{}
	res := schema.GroupVersionResource{
		Version:  "v1",
		Resource: "namespaces",
	}
	ns.SetName(namespace)
	ns, err := iClient.getResource(ctx, res, ns)
	if err != nil {
		if strings.HasSuffix(err.Error(), "not found") {
			if err = iClient.createNamespace(ctx, namespace); err != nil {
				return err
			}

			ns := &unstructured.Unstructured{}
			ns.SetName(namespace)
			ns, err = iClient.getResource(ctx, res, ns)
			if err != nil {
				return err
			}
		} else {
			return err
		}
	}
	logrus.Debugf("retrieved namespace: %+#v", ns)
	if ns == nil {
		ns = &unstructured.Unstructured{}
		ns.SetName(namespace)
	}
	ns.SetLabels(map[string]string{
		"cpx-injection": "enabled",
	})
	err = iClient.updateResource(ctx, res, ns)
	if err != nil {
		return err
	}
	return nil
}

func (iClient *Client) createNamespace(ctx context.Context, namespace string) error {
	logrus.Debugf("creating namespace: %s", namespace)
	yamlFileContents, err := iClient.executeTemplate(ctx, "", namespace, "namespace.yml")
	if err != nil {
		return err
	}
	if err := iClient.applyConfigChange(ctx, yamlFileContents, namespace, false, false); err != nil {
		return err
	}
	return nil
}

func (iClient *Client) executeTemplate(ctx context.Context, username, namespace, templateName string) (string, error) {
	tmpl, err := template.ParseFiles(path.Join("cpx", "config_templates", templateName))
	if err != nil {
		err = errors.Wrapf(err, "unable to parse template")
		logrus.Error(err)
		return "", err
	}
	buf := bytes.NewBufferString("")
	err = tmpl.Execute(buf, map[string]string{
		"user_name": username,
		"namespace": namespace,
	})
	if err != nil {
		err = errors.Wrapf(err, "unable to execute template")
		logrus.Error(err)
		return "", err
	}
	return buf.String(), nil
}

func (iClient *Client) executeInstall(ctx context.Context, installmTLS bool, arReq *meshes.ApplyRuleRequest) error {
	arReq.Namespace = ""
	if arReq.DeleteOp {
		defer func() {
			if err := iClient.applyCpxCRDs(ctx, arReq.DeleteOp); err != nil {
				logrus.Error(err)
			}
		}()
	} else {
		if err := iClient.applyCpxCRDs(ctx, arReq.DeleteOp); err != nil {
			return err
		}
	}
	yamlFileContents, err := iClient.getLatestCpxYAML(installmTLS)
	if err != nil {
		return err
	}
	if err := iClient.applyConfigChange(ctx, yamlFileContents, arReq.Namespace, arReq.DeleteOp, false); err != nil {
		return err
	}
	return nil
}

func (iClient *Client) executeBookInfoInstall(ctx context.Context, arReq *meshes.ApplyRuleRequest) error {
	if !arReq.DeleteOp {
		if err := iClient.labelNamespaceForAutoInjection(ctx, arReq.Namespace); err != nil {
			return err
		}
	}
	yamlFileContents, err := iClient.getBookInfoAppYAML()
	if err != nil {
		return err
	}
	if err := iClient.applyConfigChange(ctx, yamlFileContents, arReq.Namespace, arReq.DeleteOp, false); err != nil {
		return err
	}
	yamlFileContents, err = iClient.getBookInfoGatewayYAML()
	if err != nil {
		return err
	}
	if err := iClient.applyConfigChange(ctx, yamlFileContents, arReq.Namespace, arReq.DeleteOp, false); err != nil {
		return err
	}
	return nil
}

func (iClient *Client) executeHipsterShopInstall(ctx context.Context, arReq *meshes.ApplyRuleRequest) error {
	if !arReq.DeleteOp {
		if err := iClient.labelNamespaceForAutoInjection(ctx, arReq.Namespace); err != nil {
			return err
		}
	}
	hipsterShopFilecontents := func(fileURL string) (string, error) {
		resp, err := http.Get(fileURL)
		if err != nil {
			err = errors.Wrapf(err, "error getting data from %s", fileURL)
			logrus.Error(err)
			return "", err
		}
		defer func() {
			if err := resp.Body.Close(); err != nil {
				logrus.Error(err)
			}
		}()
		if resp.StatusCode == 200 {
			body, err := ioutil.ReadAll(resp.Body)
			if err != nil {
				err = errors.Wrapf(err, "error parsing response from %s", fileURL)
				logrus.Error(err)
				return "", err
			}
			return string(body), nil
		}
		err = errors.Wrapf(err, "Call failed with response status: %s", resp.Status)
		logrus.Error(err)
		return "", err
	}

	kubernetesManifestsContent, err := hipsterShopFilecontents(hipsterShopKubernetesManifestsURL)
	if err != nil {
		return err
	}
	cpxManifestsContent, err := hipsterShopFilecontents(hipsterShopCpxManifestsURL)
	if err != nil {
		return err
	}

	var yamlFileContents = fmt.Sprintf("%s\n---\n%s", kubernetesManifestsContent, cpxManifestsContent)

	if err := iClient.applyConfigChange(ctx, yamlFileContents, arReq.Namespace, arReq.DeleteOp, false); err != nil {
		return err
	}

	return nil
}

// ApplyOperation is a method invoked to apply a particular operation on the mesh in a namespace
func (iClient *Client) ApplyOperation(ctx context.Context, arReq *meshes.ApplyRuleRequest) (*meshes.ApplyRuleResponse, error) {
	if arReq == nil {
		return nil, errors.New("mesh client has not been created")
	}

	op, ok := supportedOps[arReq.OpName]
	if !ok {
		return nil, fmt.Errorf("operation id: %s, error: %s is not a valid operation name", arReq.OperationId, arReq.OpName)
	}

	if arReq.OpName == customOpCommand && arReq.CustomBody == "" {
		return nil, fmt.Errorf("operation id: %s, error: yaml body is empty for %s operation", arReq.OperationId, arReq.OpName)
	}

	var yamlFileContents string
	var err error
	installWithmTLS := false
	isCustomOp := false

	switch arReq.OpName {
	case installmTLSCpxCommand:
		installWithmTLS = true
		fallthrough
	case installCpxCommand:
		go func() {
			opName1 := "deploying"
			if arReq.DeleteOp {
				opName1 = "removing"
			}
			if err := iClient.executeInstall(ctx, installWithmTLS, arReq); err != nil {
				iClient.eventChan <- &meshes.EventsResponse{
					OperationId: arReq.OperationId,
					EventType:   meshes.EventType_ERROR,
					Summary:     fmt.Sprintf("Error while %s Cpx", opName1),
					Details:     err.Error(),
				}
				return
			}
			opName := "deployed"
			if arReq.DeleteOp {
				opName = "removed"
			}
			iClient.eventChan <- &meshes.EventsResponse{
				OperationId: arReq.OperationId,
				EventType:   meshes.EventType_INFO,
				Summary:     fmt.Sprintf("Cpx %s successfully", opName),
				Details:     fmt.Sprintf("The latest version of Cpx is now %s.", opName),
			}
			return
		}()
		return &meshes.ApplyRuleResponse{
			OperationId: arReq.OperationId,
		}, nil
	case googleMSSampleApplication:
		go func() {
			opName1 := "deploying"
			if arReq.DeleteOp {
				opName1 = "removing"
			}
			if err := iClient.executeHipsterShopInstall(ctx, arReq); err != nil {
				iClient.eventChan <- &meshes.EventsResponse{
					OperationId: arReq.OperationId,
					EventType:   meshes.EventType_ERROR,
					Summary:     fmt.Sprintf("Error while %s the Hipster Shop application", opName1),
					Details:     err.Error(),
				}
				return
			}
			opName := "deployed"
			if arReq.DeleteOp {
				opName = "removed"
			}
			iClient.eventChan <- &meshes.EventsResponse{
				OperationId: arReq.OperationId,
				EventType:   meshes.EventType_INFO,
				Summary:     fmt.Sprintf("The Hipster Shop application %s successfully", opName),
				Details:     fmt.Sprintf("The Hipster Shop is now %s.", opName),
			}
			return
		}()
		return &meshes.ApplyRuleResponse{
			OperationId: arReq.OperationId,
		}, nil

	case installBookInfoCommand:
		go func() {
			opName1 := "deploying"
			if arReq.DeleteOp {
				opName1 = "removing"
			}
			if err := iClient.executeBookInfoInstall(ctx, arReq); err != nil {
				iClient.eventChan <- &meshes.EventsResponse{
					OperationId: arReq.OperationId,
					EventType:   meshes.EventType_ERROR,
					Summary:     fmt.Sprintf("Error while %s the canonical Book Info App", opName1),
					Details:     err.Error(),
				}
				return
			}
			opName := "deployed"
			if arReq.DeleteOp {
				opName = "removed"
			}
			iClient.eventChan <- &meshes.EventsResponse{
				OperationId: arReq.OperationId,
				EventType:   meshes.EventType_INFO,
				Summary:     fmt.Sprintf("Book Info app %s successfully", opName),
				Details:     fmt.Sprintf("The Cpx canonical Book Info app is now %s.", opName),
			}
			return
		}()
		return &meshes.ApplyRuleResponse{
			OperationId: arReq.OperationId,
		}, nil
	case bookInfoDefaultDestinationRules:
		yamlFileContents, err = iClient.getBookInfoDefaultDesinationRulesYAML()
		if err != nil {
			return nil, err
		}
	case bookInfoRouteToV1AllServices:
		yamlFileContents, err = iClient.getBookInfoRouteToV1AllServicesYAML()
		if err != nil {
			return nil, err
		}
	case bookInfoRouteToReviewsV2ForJason:
		yamlFileContents, err = iClient.getBookInfoRouteToReviewsV2ForJasonFile()
		if err != nil {
			return nil, err
		}
	case bookInfoCanary50pcReviewsV3:
		yamlFileContents, err = iClient.getBookInfoCanary50pcReviewsV3File()
		if err != nil {
			return nil, err
		}
	case bookInfoCanary100pcReviewsV3:
		yamlFileContents, err = iClient.getBookInfoCanary100pcReviewsV3File()
		if err != nil {
			return nil, err
		}
	case bookInfoInjectDelayForRatingsForJason:
		yamlFileContents, err = iClient.getBookInfoInjectDelayForRatingsForJasonFile()
		if err != nil {
			return nil, err
		}
	case bookInfoInjectHTTPAbortToRatingsForJason:
		yamlFileContents, err = iClient.getBookInfoInjectHTTPAbortToRatingsForJasonFile()
		if err != nil {
			return nil, err
		}
	case installSMI:
		if !arReq.DeleteOp && arReq.Namespace != "default" {
			if err := iClient.createNamespace(ctx, arReq.Namespace); err != nil {
				logrus.Error(err)
				return nil, err
			}
		}
		yamlFileContents, err = getSMIYamls()
		if err != nil {
			return nil, err
		}
	case runVet:
		err = iClient.runVet()
		return &meshes.ApplyRuleResponse{
			OperationId: arReq.OperationId,
		}, err
	case customOpCommand:
		yamlFileContents = arReq.CustomBody
		isCustomOp = true
	default:
		if !arReq.DeleteOp {
			if err := iClient.labelNamespaceForAutoInjection(ctx, arReq.Namespace); err != nil {
				return nil, err
			}
		}
		yamlFileContents, err = iClient.executeTemplate(ctx, arReq.Username, arReq.Namespace, op.templateName)
		if err != nil {
			return nil, err
		}
	}

	go func() {
		logrus.Debug("in the routine. . . .")
		opName1 := "deploying"
		if arReq.DeleteOp {
			opName1 = "removing"
		}
		if err := iClient.applyConfigChange(ctx, yamlFileContents, arReq.Namespace, arReq.DeleteOp, isCustomOp); err != nil {
			iClient.eventChan <- &meshes.EventsResponse{
				OperationId: arReq.OperationId,
				EventType:   meshes.EventType_ERROR,
				Summary:     fmt.Sprintf("Error while %s \"%s\"", opName1, op.name),
				Details:     err.Error(),
			}
			return
		}
		opName := "deployed"
		if arReq.DeleteOp {
			opName = "removed"
		}
		iClient.eventChan <- &meshes.EventsResponse{
			OperationId: arReq.OperationId,
			EventType:   meshes.EventType_INFO,
			Summary:     fmt.Sprintf("\"%s\" %s successfully", op.name, opName),
			Details:     fmt.Sprintf("\"%s\" %s successfully", op.name, opName),
		}
	}()

	return &meshes.ApplyRuleResponse{
		OperationId: arReq.OperationId,
	}, nil
}

func (iClient *Client) applyConfigChange(ctx context.Context, yamlFileContents, namespace string, delete, isCustomOp bool) error {
	// yamls := strings.Split(yamlFileContents, "---")
	yamls, err := iClient.splitYAML(yamlFileContents)
	if err != nil {
		err = errors.Wrap(err, "error while splitting yaml")
		logrus.Error(err)
		return err
	}
	for _, yml := range yamls {
		if strings.TrimSpace(yml) != "" {
			if err := iClient.applyRulePayload(ctx, namespace, []byte(yml), delete, isCustomOp); err != nil {
				errStr := strings.TrimSpace(err.Error())
				if delete {
					if strings.HasSuffix(errStr, "not found") ||
						strings.HasSuffix(errStr, "the server could not find the requested resource") {
						// logrus.Debugf("skipping error. . .")
						continue
					}
				} else {
					if strings.HasSuffix(errStr, "already exists") {
						continue
					}
				}
				// logrus.Debugf("returning error: %v", err)
				return err
			}
		}
	}
	return nil
}

// SupportedOperations - returns a list of supported operations on the mesh
func (iClient *Client) SupportedOperations(context.Context, *meshes.SupportedOperationsRequest) (*meshes.SupportedOperationsResponse, error) {
	supportedOpsCount := len(supportedOps)
	result := make([]*meshes.SupportedOperation, supportedOpsCount)
	i := 0
	for k, sp := range supportedOps {
		result[i] = &meshes.SupportedOperation{
			Key:      k,
			Value:    sp.name,
			Category: sp.opType,
		}
		i++
	}
	return &meshes.SupportedOperationsResponse{
		Ops: result,
	}, nil
}

// StreamEvents - streams generated/collected events to the client
func (iClient *Client) StreamEvents(in *meshes.EventsRequest, stream meshes.MeshService_StreamEventsServer) error {
	logrus.Debugf("waiting on event stream. . .")
	for {
		select {
		case event := <-iClient.eventChan:
			logrus.Debugf("sending event: %+#v", event)
			if err := stream.Send(event); err != nil {
				err = errors.Wrapf(err, "unable to send event")

				// to prevent loosing the event, will re-add to the channel
				go func() {
					iClient.eventChan <- event
				}()
				logrus.Error(err)
				return err
			}
		default:
		}
		time.Sleep(500 * time.Millisecond)
	}
	return nil
}

func (iClient *Client) splitYAML(yamlContents string) ([]string, error) {
	yamlDecoder, ok := NewDocumentDecoder(ioutil.NopCloser(bytes.NewReader([]byte(yamlContents)))).(*YAMLDecoder)
	if !ok {
		err := fmt.Errorf("unable to create a yaml decoder")
		logrus.Error(err)
		return nil, err
	}
	defer func() {
		if err := yamlDecoder.Close(); err != nil {
			logrus.Error(err)
		}
	}()
	var err error
	n := 0
	data := [][]byte{}
	ind := 0
	for err == io.ErrShortBuffer || err == nil {
		// for {
		d := make([]byte, 1000)
		n, err = yamlDecoder.Read(d)
		// logrus.Debugf("Read this: %s, count: %d, err: %v", d, n, err)
		if len(data) == 0 || len(data) <= ind {
			data = append(data, []byte{})
		}
		if n > 0 {
			data[ind] = append(data[ind], d...)
		}
		if err == nil {
			logrus.Debugf("..............BOUNDARY................")
			ind++
		}
	}
	result := make([]string, len(data))
	for i, row := range data {
		r := string(row)
		r = strings.Trim(r, "\x00")
		logrus.Debugf("ind: %d, data: %s", i, r)
		result[i] = r
	}
	return result, nil
}<|MERGE_RESOLUTION|>--- conflicted
+++ resolved
@@ -1,8 +1,5 @@
-<<<<<<< HEAD
 // Copyright Meshery Authors
-=======
-// Copyright Meshery Authors.
->>>>>>> 10217360
+
 //
 // Licensed under the Apache License, Version 2.0 (the "License");
 // you may not use this file except in compliance with the License.
